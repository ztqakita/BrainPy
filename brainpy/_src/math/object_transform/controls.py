# -*- coding: utf-8 -*-
import functools
from typing import Union, Sequence, Any, Dict, Callable, Optional
import numbers

import jax
import jax.numpy as jnp
from jax.errors import UnexpectedTracerError
from jax.tree_util import tree_flatten, tree_unflatten
from tqdm.auto import tqdm
from jax.experimental.host_callback import id_tap

from brainpy import errors, tools
from brainpy._src.math.interoperability import as_jax
from brainpy._src.math.ndarray import (Array, )
from ._tools import (
  evaluate_dyn_vars,
  evaluate_dyn_vars_with_cache,
  dynvar_deprecation,
  node_deprecation,
  abstract
)
from .base import BrainPyObject, ObjectTransform
from .naming import (
  get_unique_name,
  get_stack_cache,
  cache_stack
)
from .variables import (
  Variable,
  VariableStack,
  new_transform,
  current_transform_number,
  transform_stack,
)

__all__ = [
  'make_loop',
  'make_while',
  'make_cond',

  'cond',
  'ifelse',
  'for_loop',
  'while_loop',
]


class ControlObject(ObjectTransform):
  """Object-oriented Control Flow Transformation in BrainPy.
  """

  def __init__(
      self,
      call: Callable,
      dyn_vars: Union[Variable, Sequence[Variable], Dict[str, Variable]],
      repr_fun: Dict,
      name=None
  ):
    super().__init__(name=name)

    self.register_implicit_vars(dyn_vars)
    self._f = call
    self._dyn_vars = dyn_vars
    self._repr_fun = repr_fun

  def __call__(self, *args, **kwargs):
    return self._f(*args, **kwargs)

  def __repr__(self):
    name = self.__class__.__name__
    format_ref = [f'{k}={tools.repr_context(tools.repr_object(v), " " * (len(name) + len(k)))}'
                  for k, v in self._repr_fun.items()]
    splitor = ", " + " " * len(name) + "\n"
    return (f'{name}({splitor.join(format_ref)}, \n' +
            f'{" " * len(name)} num_of_dyn_vars={len(self._dyn_vars)}')


def _get_scan_info(f, dyn_vars, out_vars=None, has_return=False):
  # iterable variables
  if isinstance(dyn_vars, dict):
    dyn_vars = tuple(dyn_vars.values())
  elif isinstance(dyn_vars, (tuple, list)):
    dyn_vars = tuple(dyn_vars)
  else:
    raise ValueError(
      f'"dyn_vars" does not support {type(dyn_vars)}, '
      f'only support dict/list/tuple of {Array.__name__}')
  for v in dyn_vars:
    if not isinstance(v, Array):
      raise ValueError(
        f'brainpy.math.jax.make_loop only support '
        f'{Array.__name__}, but got {type(v)}')

  # outputs
  if out_vars is None:
    out_vars = ()
    _, tree = tree_flatten(out_vars)
  elif isinstance(out_vars, Array):
    _, tree = tree_flatten(out_vars)
    out_vars = (out_vars,)
  elif isinstance(out_vars, dict):
    _, tree = tree_flatten(out_vars)
    out_vars = tuple(out_vars.values())
  elif isinstance(out_vars, (tuple, list)):
    _, tree = tree_flatten(out_vars)
    out_vars = tuple(out_vars)
  else:
    raise ValueError(
      f'"out_vars" does not support {type(out_vars)}, '
      f'only support dict/list/tuple of {Array.__name__}')

  # functions
  if has_return:
    def fun2scan(dyn_values, x):
      for v, d in zip(dyn_vars, dyn_values): v._value = d
      results = f(x)
      dyn_values = [v.value for v in dyn_vars]
      out_values = [v.value for v in out_vars]
      return dyn_values, (out_values, results)

  else:
    def fun2scan(dyn_values, x):
      for v, d in zip(dyn_vars, dyn_values): v._value = d
      f(x)
      dyn_values = [v.value for v in dyn_vars]
      out_values = [v.value for v in out_vars]
      return dyn_values, out_values

  return fun2scan, dyn_vars, tree


def make_loop(
    body_fun: Callable,
    dyn_vars: Union[Variable, Sequence[Variable], Dict[str, Variable]],
    out_vars: Union[Variable, Sequence[Variable], Dict[str, Variable]] = None,
    has_return: bool = False
) -> ControlObject:
  """Make a for-loop function, which iterate over inputs.

  Examples
  --------

  >>> import brainpy.math as bm
  >>>
  >>> a = bm.Variable(bm.zeros(1))
  >>> def f(x): a.value += 1.
  >>> loop = bm.make_loop(f, dyn_vars=[a], out_vars=a)
  >>> loop(bm.arange(10))
  Variable([[ 1.],
            [ 2.],
            [ 3.],
            [ 4.],
            [ 5.],
            [ 6.],
            [ 7.],
            [ 8.],
            [ 9.],
            [10.]], dtype=float32)
  >>> b = bm.Variable(bm.zeros(1))
  >>> def f(x):
  >>>   b.value += 1
  >>>   return b + 1
  >>> loop = bm.make_loop(f, dyn_vars=[b], out_vars=b, has_return=True)
  >>> hist_b, hist_b_plus = loop(bm.arange(10))
  >>> hist_b
  Variable([[ 1.],
            [ 2.],
            [ 3.],
            [ 4.],
            [ 5.],
            [ 6.],
            [ 7.],
            [ 8.],
            [ 9.],
            [10.]], dtype=float32)
  >>> hist_b_plus
  ArrayType([[ 2.],
            [ 3.],
            [ 4.],
            [ 5.],
            [ 6.],
            [ 7.],
            [ 8.],
            [ 9.],
            [10.],
            [11.]], dtype=float32)

  Parameters
  ----------
  body_fun : callable, function
    A function receive one argument. This argument refers to the iterable input ``x``.
  dyn_vars : dict of ArrayType, sequence of ArrayType
    The dynamically changed variables, while iterate between trials.
  out_vars : optional, ArrayType, dict of ArrayType, sequence of ArrayType
    The variables to output their values.
  has_return : bool
    The function has the return values.

  Returns
  -------
  loop_func : ControlObject
    The function for loop iteration. This function receives one argument ``xs``, denoting
    the input tensor which interate over the time (note ``body_fun`` receive ``x``).
  """

  fun2scan, dyn_vars, tree = _get_scan_info(f=body_fun,
                                            dyn_vars=dyn_vars,
                                            out_vars=out_vars,
                                            has_return=has_return)

  # functions
  if has_return:
    def call(xs=None, length=None):
      init_values = [v.value for v in dyn_vars]
      try:
        dyn_values, (out_values, results) = jax.lax.scan(
          f=fun2scan, init=init_values, xs=xs, length=length
        )
      except UnexpectedTracerError as e:
        for v, d in zip(dyn_vars, init_values): v._value = d
        raise errors.JaxTracerError(variables=dyn_vars) from e
      for v, d in zip(dyn_vars, dyn_values): v._value = d
      return tree_unflatten(tree, out_values), results

  else:
    def call(xs):
      init_values = [v.value for v in dyn_vars]
      try:
        dyn_values, out_values = jax.lax.scan(f=fun2scan, init=init_values, xs=xs)
      except UnexpectedTracerError as e:
        for v, d in zip(dyn_vars, init_values): v._value = d
        raise errors.JaxTracerError(variables=dyn_vars) from e
      except Exception as e:
        for v, d in zip(dyn_vars, init_values): v._value = d
        raise e
      for v, d in zip(dyn_vars, dyn_values): v._value = d
      return tree_unflatten(tree, out_values)

  return ControlObject(call, dyn_vars=dyn_vars, repr_fun={'body_fun': body_fun})


def make_while(
    cond_fun,
    body_fun,
    dyn_vars
) -> ControlObject:
  """Make a while-loop function.

  This function is similar to the ``jax.lax.while_loop``. The difference is that,
  if you are using ``Variable`` in your while loop codes, this function will help
  you make an easy while loop function. Note: ``cond_fun`` and ``body_fun`` do no
  receive any arguments. ``cond_fun`` shoule return a boolean value. ``body_fun``
  does not support return values.

  Examples
  --------
  >>> import brainpy.math as bm
  >>>
  >>> a = bm.zeros(1)
  >>>
  >>> def cond_f(x): return a[0] < 10
  >>> def body_f(x): a.value += 1.
  >>>
  >>> loop = bm.make_while(cond_f, body_f, dyn_vars=[a])
  >>> loop()
  >>> a
  Array([10.], dtype=float32)

  Parameters
  ----------
  cond_fun : function, callable
    A function receives one argument, but return a boolean value.
  body_fun : function, callable
    A function receives one argument, without any returns.
  dyn_vars : dict of ArrayType, sequence of ArrayType
    The dynamically changed variables, while iterate between trials.

  Returns
  -------
  loop_func : ControlObject
      The function for loop iteration, which receive one argument ``x`` for external input.
  """
  # iterable variables
  if isinstance(dyn_vars, dict):
    dyn_vars = tuple(dyn_vars.values())
  elif isinstance(dyn_vars, (tuple, list)):
    dyn_vars = tuple(dyn_vars)
  else:
    raise ValueError(f'"dyn_vars" does not support {type(dyn_vars)}, '
                     f'only support dict/list/tuple of {Array.__name__}')
  for v in dyn_vars:
    if not isinstance(v, Array):
      raise ValueError(f'Only support {Array.__name__}, but got {type(v)}')

  def _body_fun(op):
    dyn_values, static_values = op
    for v, d in zip(dyn_vars, dyn_values): v._value = d
    body_fun(static_values)
    return [v.value for v in dyn_vars], static_values

  def _cond_fun(op):
    dyn_values, static_values = op
    for v, d in zip(dyn_vars, dyn_values): v._value = d
    return as_jax(cond_fun(static_values))

  name = get_unique_name('_brainpy_object_oriented_make_while_')

  def call(x=None):
    dyn_init = [v.value for v in dyn_vars]
    try:
      dyn_values, _ = jax.lax.while_loop(cond_fun=_cond_fun,
                                         body_fun=_body_fun,
                                         init_val=(dyn_init, x))
    except UnexpectedTracerError as e:
      for v, d in zip(dyn_vars, dyn_init): v._value = d
      raise errors.JaxTracerError(variables=dyn_vars) from e
    except Exception as e:
      for v, d in zip(dyn_vars, dyn_init): v._value = d
      raise e
    for v, d in zip(dyn_vars, dyn_values): v._value = d

  return ControlObject(call=call,
                       dyn_vars=dyn_vars,
                       repr_fun={'cond_fun': cond_fun, 'body_fun': body_fun},
                       name=name)


def make_cond(
    true_fun,
    false_fun,
    dyn_vars=None
) -> ControlObject:
  """Make a condition (if-else) function.

  Examples
  --------

  >>> import brainpy.math as bm
  >>> a = bm.zeros(2)
  >>> b = bm.ones(2)
  >>>
  >>> def true_f(x):  a.value += 1
  >>> def false_f(x): b.value -= 1
  >>>
  >>> cond = bm.make_cond(true_f, false_f, dyn_vars=[a, b])
  >>> cond(True)
  >>> a, b
  (Array([1., 1.], dtype=float32),
   Array([1., 1.], dtype=float32))
  >>> cond(False)
  >>> a, b
  (Array([1., 1.], dtype=float32),
   Array([0., 0.], dtype=float32))

  Parameters
  ----------
  true_fun : callable, function
    A function receives one argument, without any returns.
  false_fun : callable, function
    A function receives one argument, without any returns.
  dyn_vars : dict of ArrayType, sequence of ArrayType
    The dynamically changed variables.

  Returns
  -------
  cond_func : ControlObject
      The condictional function receives two arguments: ``pred`` for true/false judgement
      and ``x`` for external input.
  """
  # iterable variables
  if dyn_vars is None:
    dyn_vars = []
  if isinstance(dyn_vars, Array):
    dyn_vars = (dyn_vars,)
  elif isinstance(dyn_vars, dict):
    dyn_vars = tuple(dyn_vars.values())
  elif isinstance(dyn_vars, (tuple, list)):
    dyn_vars = tuple(dyn_vars)
  else:
    raise ValueError(f'"dyn_vars" does not support {type(dyn_vars)}, '
                     f'only support dict/list/tuple of {Array.__name__}')
  for v in dyn_vars:
    if not isinstance(v, Array):
      raise ValueError(f'Only support {Array.__name__}, but got {type(v)}')

  name = get_unique_name('_brainpy_object_oriented_make_cond_')

  if len(dyn_vars) > 0:
    def _true_fun(op):
      dyn_vals, static_vals = op
      for v, d in zip(dyn_vars, dyn_vals): v._value = d
      res = true_fun(static_vals)
      dyn_vals = [v.value for v in dyn_vars]
      return dyn_vals, res

    def _false_fun(op):
      dyn_vals, static_vals = op
      for v, d in zip(dyn_vars, dyn_vals): v._value = d
      res = false_fun(static_vals)
      dyn_vals = [v.value for v in dyn_vars]
      return dyn_vals, res

    def call(pred, x=None):
      old_values = [v.value for v in dyn_vars]
      try:
        dyn_values, res = jax.lax.cond(pred, _true_fun, _false_fun, (old_values, x))
      except UnexpectedTracerError as e:
        for v, d in zip(dyn_vars, old_values): v._value = d
        raise errors.JaxTracerError(variables=dyn_vars) from e
      except Exception as e:
        for v, d in zip(dyn_vars, old_values): v._value = d
        raise e
      for v, d in zip(dyn_vars, dyn_values): v._value = d
      return res

  else:
    def call(pred, x=None):
      res = jax.lax.cond(pred, true_fun, false_fun, x)
      return res

  return ControlObject(call, dyn_vars, repr_fun={'true_fun': true_fun, 'false_fun': false_fun})


def _check_f(f):
  if callable(f):
    return f
  else:
    return (lambda *args, **kwargs: f)


def _check_sequence(a):
  return isinstance(a, (list, tuple))


def _cond_transform_fun(fun, dyn_vars):
  @functools.wraps(fun)
  def new_fun(dyn_vals, *static_vals):
    for k, v in dyn_vars.items():
      v._value = dyn_vals[k]
    r = fun(*static_vals)
    return {k: v.value for k, v in dyn_vars.items()}, r

  return new_fun


def _get_cond_transform(dyn_vars, pred, true_fun, false_fun):
  _true_fun = _cond_transform_fun(true_fun, dyn_vars)
  _false_fun = _cond_transform_fun(false_fun, dyn_vars)

  def call_fun(operands):
    return jax.lax.cond(pred, _true_fun, _false_fun, dyn_vars.dict_data(), *operands)

  return call_fun


def cond(
    pred: bool,
    true_fun: Union[Callable, jnp.ndarray, Array, numbers.Number],
    false_fun: Union[Callable, jnp.ndarray, Array, numbers.Number],
    operands: Any = (),

    # deprecated
    dyn_vars: Union[Variable, Sequence[Variable], Dict[str, Variable]] = None,
    child_objs: Optional[Union[BrainPyObject, Sequence[BrainPyObject], Dict[str, BrainPyObject]]] = None,
):
  """Simple conditional statement (if-else) with instance of :py:class:`~.Variable`.

  >>> import brainpy.math as bm
  >>> a = bm.Variable(bm.zeros(2))
  >>> b = bm.Variable(bm.ones(2))
  >>> def true_f():  a.value += 1
  >>> def false_f(): b.value -= 1
  >>>
  >>> bm.cond(True, true_f, false_f)
  >>> a, b
  Variable([1., 1.], dtype=float32), Variable([1., 1.], dtype=float32)
  >>>
  >>> bm.cond(False, true_f, false_f)
  >>> a, b
  Variable([1., 1.], dtype=float32), Variable([0., 0.], dtype=float32)

  Parameters
  ----------
  pred: bool
    Boolean scalar type, indicating which branch function to apply.
  true_fun: callable, ArrayType, float, int, bool
    Function to be applied if ``pred`` is True.
    This function must receive one arguement for ``operands``.
  false_fun: callable, ArrayType, float, int, bool
    Function to be applied if ``pred`` is False.
    This function must receive one arguement for ``operands``.
  operands: Any
    Operands (A) input to branching function depending on ``pred``. The type
    can be a scalar, array, or any pytree (nested Python tuple/list/dict) thereof.

  dyn_vars: optional, Variable, sequence of Variable, dict
    The dynamically changed variables.

    .. deprecated:: 2.4.0
       No longer need to provide ``dyn_vars``. This function is capable of automatically
       collecting the dynamical variables used in the target ``func``.
  child_objs: optional, dict, sequence of BrainPyObject, BrainPyObject
    The children objects used in the target function.

    .. deprecated:: 2.4.0
       No longer need to provide ``dyn_vars``. This function is capable of automatically
       collecting the dynamical variables used in the target ``func``.

  Returns
  -------
  res: Any
    The conditional results.
  """

  # functions
  true_fun = _check_f(true_fun)
  false_fun = _check_f(false_fun)

  # operands
  if not isinstance(operands, (tuple, list)):
    operands = (operands,)

  # dyn vars
  dynvar_deprecation(dyn_vars)
  node_deprecation(child_objs)

  dyn_vars = get_stack_cache((true_fun, false_fun))
  _transform = _get_cond_transform(VariableStack() if dyn_vars is None else dyn_vars,
                                   pred,
                                   true_fun,
                                   false_fun)
  if jax.config.jax_disable_jit:
    dyn_values, res = _transform(operands)

  else:
    if dyn_vars is None:
      with new_transform('cond'):
        dyn_vars, rets = evaluate_dyn_vars(
          _transform,
          operands,
          use_eval_shape=current_transform_number() <= 1
        )
        cache_stack((true_fun, false_fun), dyn_vars)
      if current_transform_number() > 0:
        return rets[1]
    dyn_values, res = _get_cond_transform(dyn_vars, pred, true_fun, false_fun)(operands)
  for k in dyn_values.keys():
    dyn_vars[k]._value = dyn_values[k]
  return res


def _if_else_return1(conditions, branches, operands):
  for i, pred in enumerate(conditions):
    if pred:
      return branches[i](*operands)
  else:
    return branches[-1](*operands)


def _if_else_return2(conditions, branches):
  for i, pred in enumerate(conditions):
    if pred:
      return branches[i]
  else:
    return branches[-1]


def all_equal(iterator):
  iterator = iter(iterator)
  try:
    first = next(iterator)
  except StopIteration:
    return True
  return all(first == x for x in iterator)


def ifelse(
    conditions: Union[bool, Sequence[bool]],
    branches: Sequence[Any],
    operands: Any = None,
    show_code: bool = False,

    # deprecated
    dyn_vars: Union[Variable, Sequence[Variable], Dict[str, Variable]] = None,
    child_objs: Optional[Union[BrainPyObject, Sequence[BrainPyObject], Dict[str, BrainPyObject]]] = None,
):
  """``If-else`` control flows looks like native Pythonic programming.

  Examples
  --------

  >>> import brainpy.math as bm
  >>> def f(a):
  >>>    return bm.ifelse(conditions=[a > 10, a > 5, a > 2, a > 0],
  >>>                     branches=[lambda _: 1,
  >>>                               lambda _: 2,
  >>>                               lambda _: 3,
  >>>                               lambda _: 4,
  >>>                               lambda _: 5])
  >>> f(1)
  4
  >>> # or, it can be expressed as:
  >>> def f(a):
  >>>   return bm.ifelse(conditions=[a > 10, a > 5, a > 2, a > 0],
  >>>                    branches=[1, 2, 3, 4, 5])
  >>> f(3)
  3

  Parameters
  ----------
  conditions: bool, sequence of bool
    The boolean conditions.
  branches: Any
    The branches, at least has two elements. Elements can be functions,
    arrays, or numbers. The number of ``branches`` and ``conditions`` has
    the relationship of `len(branches) == len(conditions) + 1`.
    Each branch should receive one arguement for ``operands``.
  operands: optional, Any
    The operands for each branch.
  show_code: bool
    Whether show the formatted code.
  dyn_vars: Variable, sequence of Variable, dict
    The dynamically changed variables.

    .. deprecated:: 2.4.0
       No longer need to provide ``dyn_vars``. This function is capable of automatically
       collecting the dynamical variables used in the target ``func``.
  child_objs: optional, dict, sequence of BrainPyObject, BrainPyObject
    The children objects used in the target function.

    .. deprecated:: 2.4.0
       No longer need to provide ``dyn_vars``. This function is capable of automatically
       collecting the dynamical variables used in the target ``func``.

  Returns
  -------
  res: Any
    The results of the control flow.
  """
  # checking
  if not isinstance(conditions, (tuple, list)):
    conditions = [conditions]
  if not isinstance(conditions, (tuple, list)):
    raise ValueError(f'"conditions" must be a tuple/list of boolean values. '
                     f'But we got {type(conditions)}: {conditions}')
  if not isinstance(branches, (tuple, list)):
    raise ValueError(f'"branches" must be a tuple/list. '
                     f'But we got {type(branches)}.')
  branches = [_check_f(b) for b in branches]
  if len(branches) != len(conditions) + 1:
    raise ValueError(f'The numbers of branches and conditions do not match. '
                     f'Got len(conditions)={len(conditions)} and len(branches)={len(branches)}. '
                     f'We expect len(conditions) + 1 == len(branches). ')
  if operands is None:
    operands = tuple()
  if not isinstance(operands, (tuple, list)):
    operands = (operands,)

  dynvar_deprecation(dyn_vars)
  node_deprecation(child_objs)

  # format new codes
  if len(conditions) == 1:
    return cond(conditions[0],
                branches[0],
                branches[1],
                operands)
  else:
    if jax.config.jax_disable_jit:
      return _if_else_return1(conditions, branches, operands)

    else:
      dyn_vars = get_stack_cache(tuple(branches))
      if dyn_vars is None:
        with new_transform('ifelse'):
          with VariableStack() as dyn_vars:
            if current_transform_number() > 1:
              rets = [branch(*operands) for branch in branches]
            else:
              rets = [jax.eval_shape(branch, *operands) for branch in branches]
            trees = [jax.tree_util.tree_structure(ret) for ret in rets]
            if not all_equal(trees):
              msg = 'All returns in branches should have the same tree structure. But we got:\n'
              for tree in trees:
                msg += f'- {tree}\n'
              raise TypeError(msg)
          cache_stack(tuple(branches), dyn_vars)
        if current_transform_number():
          return _if_else_return2(conditions, rets)

      branches = [_cond_transform_fun(fun, dyn_vars) for fun in branches]

    code_scope = {'conditions': conditions, 'branches': branches}
    codes = ['def f(dyn_vals, *operands):',
             f'  f0 = branches[{len(conditions)}]']
    num_cond = len(conditions) - 1
    code_scope['_cond'] = jax.lax.cond
    for i in range(len(conditions) - 1):
      codes.append(f'  f{i + 1} = lambda *r: _cond(conditions[{num_cond - i}], branches[{num_cond - i}], f{i}, *r)')
    codes.append(f'  return _cond(conditions[0], branches[0], f{len(conditions) - 1}, dyn_vals, *operands)')
    codes = '\n'.join(codes)
    if show_code:
      print(codes)
    exec(compile(codes.strip(), '', 'exec'), code_scope)
    f = code_scope['f']
    dyn_values, res = f(dyn_vars.dict_data(), *operands)
    for k in dyn_values.keys():
      dyn_vars[k]._value = dyn_values[k]
    return res


def _loop_abstractify(x):
  x = abstract(x)
  return jax.core.mapped_aval(x.shape[0], 0, x)


def _get_for_loop_transform(
    body_fun,
    dyn_vars,
    bar: tqdm,
    progress_bar: bool,
    remat: bool,
    reverse: bool,
    unroll: int
):
  def fun2scan(carry, x):
    for k in dyn_vars.keys():
      dyn_vars[k]._value = carry[k]
    results = body_fun(*x)
    if progress_bar:
      id_tap(lambda *arg: bar.update(), ())
    return dyn_vars.dict_data(), results

  if remat:
    fun2scan = jax.checkpoint(fun2scan)

  def call(operands):
    return jax.lax.scan(f=fun2scan,
                        init=dyn_vars.dict_data(),
                        xs=operands,
                        reverse=reverse,
                        unroll=unroll)

  return call


def for_loop(
    body_fun: Callable,
    operands: Any,
    reverse: bool = False,
    unroll: int = 1,
    remat: bool = False,
    jit: Optional[bool] = None,
    progress_bar: bool = False,

    # deprecated
    dyn_vars: Union[Variable, Sequence[Variable], Dict[str, Variable]] = None,
    child_objs: Optional[Union[BrainPyObject, Sequence[BrainPyObject], Dict[str, BrainPyObject]]] = None,
):
  """``for-loop`` control flow with :py:class:`~.Variable`.

  .. versionadded:: 2.1.11

  .. versionchanged:: 2.3.0
     ``dyn_vars`` has been changed into a default argument.
     Please change your call from ``for_loop(fun, dyn_vars, operands)``
     to ``for_loop(fun, operands, dyn_vars)``.

  Simply speaking, all dynamically changed variables used in the body function should
  be labeld in ``dyn_vars`` argument. All returns in body function will be gathered
  as the return of the whole loop.

  >>> import brainpy.math as bm
  >>> a = bm.Variable(bm.zeros(1))
  >>> b = bm.Variable(bm.ones(1))
  >>> # first example
  >>> def body(x):
  >>>    a.value += x
  >>>    b.value *= x
  >>>    return a.value
  >>> a_hist = bm.for_loop(body, operands=bm.arange(1, 5))
  >>> a_hist
  DeviceArray([[ 1.],
               [ 3.],
               [ 6.],
               [10.]], dtype=float32)
  >>> a
  Variable([10.], dtype=float32)
  >>> b
  Variable([24.], dtype=float32)
  >>>
  >>> # another example
  >>> def body(x, y):
  >>>   a.value += x
  >>>   b.value *= y
  >>>   return a.value
  >>> a_hist = bm.for_loop(body, operands=(bm.arange(1, 5), bm.arange(2, 6)))
  >>> a_hist
  [[11.]
   [13.]
   [16.]
   [20.]]

  Parameters
  ----------
  body_fun: callable
    A Python function to be scanned. This function accepts one argument and returns one output.
    The argument denotes a slice of ``operands`` along its leading axis, and that
    output represents a slice of the return value.
  operands: Any
    The value over which to scan along the leading axis,
    where ``operands`` can be an array or any pytree (nested Python
    tuple/list/dict) thereof with consistent leading axis sizes.
    If body function `body_func` receives multiple arguments,
    `operands` should be a tuple/list whose length is equal to the
    number of arguments.
  remat: bool
    Make ``fun`` recompute internal linearization points when differentiated.
  jit: bool
    Whether to just-in-time compile the function.
  reverse: bool
    Optional boolean specifying whether to run the scan iteration
    forward (the default) or in reverse, equivalent to reversing the leading
    axes of the arrays in both ``xs`` and in ``ys``.
  unroll: int
    Optional positive int specifying, in the underlying operation of the
    scan primitive, how many scan iterations to unroll within a single
    iteration of a loop.
  progress_bar: bool
    Whether we use the progress bar to report the running progress.

    .. versionadded:: 2.4.2
  dyn_vars: Variable, sequence of Variable, dict
    The instances of :py:class:`~.Variable`.

    .. deprecated:: 2.4.0
       No longer need to provide ``dyn_vars``. This function is capable of automatically
       collecting the dynamical variables used in the target ``func``.
  child_objs: optional, dict, sequence of BrainPyObject, BrainPyObject
    The children objects used in the target function.

    .. versionadded:: 2.3.1

    .. deprecated:: 2.4.0
       No longer need to provide ``child_objs``. This function is capable of automatically
       collecting the children objects used in the target ``func``.

  Returns
  -------
  outs: Any
    The stacked outputs of ``body_fun`` when scanned over the leading axis of the inputs.
  """

  dynvar_deprecation(dyn_vars)
  node_deprecation(child_objs)

  if not isinstance(operands, (list, tuple)):
    operands = (operands,)

  num_total = min([op.shape[0] for op in jax.tree_util.tree_flatten(operands)[0]])
  bar = None
  if progress_bar:
    bar = tqdm(total=num_total)

  if jit is None:  # jax disable jit
    jit = not jax.config.jax_disable_jit
  dyn_vars = get_stack_cache(body_fun)
  if jit:
    if dyn_vars is None:
      # TODO: better cache mechanism?
      with new_transform('for_loop'):
        with VariableStack() as dyn_vars:
          transform = _get_for_loop_transform(body_fun, VariableStack(), bar,
                                              progress_bar, remat, reverse, unroll)
          if current_transform_number() > 1:
            rets = transform(operands)
          else:
            rets = jax.eval_shape(transform, operands)
      cache_stack(body_fun, dyn_vars)  # cache
      if current_transform_number():
        return rets[1]
      del rets
  else:
    dyn_vars = VariableStack()

  # TODO: cache mechanism?
  transform = _get_for_loop_transform(body_fun, dyn_vars, bar, progress_bar, remat, reverse, unroll)
  if jit:
    dyn_vals, out_vals = transform(operands)
  else:
    with jax.disable_jit():
      dyn_vals, out_vals = transform(operands)
  for key in dyn_vars.keys():
    dyn_vars[key]._value = dyn_vals[key]
  if progress_bar:
    bar.close()
  return out_vals


def _get_while_transform(cond_fun, body_fun, dyn_vars):
  def _body_fun(op):
    dyn_vals, old_vals = op
    for k, v in dyn_vars.items():
      v._value = dyn_vals[k]
    new_vals = body_fun(*old_vals)
    if new_vals is None:
      new_vals = old_vals
<<<<<<< HEAD
    else:
      if isinstance(new_vals, (list, tuple)):
        new_vals = tuple(new_vals)
      else:
        new_vals = (new_vals,)
=======
    if not isinstance(new_vals, tuple):
      new_vals = (new_vals,)
    if isinstance(new_vals, list):
      new_vals = tuple(new_vals)
>>>>>>> 9ab9a299
    return dyn_vars.dict_data(), new_vals

  def _cond_fun(op):
    dyn_vals, old_vals = op
    for k, v in dyn_vars.items():
      v._value = dyn_vals[k]
    with jax.ensure_compile_time_eval():
      r = cond_fun(*old_vals)
    return r if isinstance(r, Array) else r

  # TODO: cache mechanism?
  return lambda operands: jax.lax.while_loop(cond_fun=_cond_fun,
                                             body_fun=_body_fun,
                                             init_val=(dyn_vars.dict_data(), operands))


def while_loop(
    body_fun: Callable,
    cond_fun: Callable,
    operands: Any,

    # deprecated
    dyn_vars: Union[Variable, Sequence[Variable], Dict[str, Variable]] = None,
    child_objs: Optional[Union[BrainPyObject, Sequence[BrainPyObject], Dict[str, BrainPyObject]]] = None,
):
  """``while-loop`` control flow with :py:class:`~.Variable`.

  .. versionchanged:: 2.3.0
     ``dyn_vars`` has been changed into a default argument.
     Please change your call from ``while_loop(f1, f2, dyn_vars, operands)``
     to ``while_loop(f1, f2, operands, dyn_vars)``.

  Note the diference between ``for_loop`` and ``while_loop``:

  1. ``while_loop`` does not support accumulating history values.
  2. The returns on the body function of ``for_loop`` represent the values to stack at one moment.
     However, the functional returns of body function in ``while_loop`` represent the operands'
     values at the next moment, meaning that the body function of ``while_loop`` defines the
     updating rule of how the operands are updated.

  >>> import brainpy.math as bm
  >>>
  >>> a = bm.Variable(bm.zeros(1))
  >>> b = bm.Variable(bm.ones(1))
  >>>
  >>> def cond(x, y):
  >>>    return x < 6.
  >>>
  >>> def body(x, y):
  >>>    a.value += x
  >>>    b.value *= y
  >>>    return x + b[0], y + 1.
  >>>
  >>> res = bm.while_loop(body, cond, operands=(1., 1.))
  >>> res
  (10.0, 4.0)

  .. versionadded:: 2.1.11

  Parameters
  ----------
  body_fun: callable
    A function which define the updating logic. It receives one argument for ``operands``, without returns.
  cond_fun: callable
    A function which define the stop condition. It receives one argument for ``operands``,
    with one boolean value return.
  operands: Any
    The operands for ``body_fun`` and ``cond_fun`` functions.
  dyn_vars: Variable, sequence of Variable, dict
    The dynamically changed variables.

    .. deprecated:: 2.4.0
       No longer need to provide ``dyn_vars``. This function is capable of automatically
       collecting the dynamical variables used in the target ``func``.
  child_objs: optional, dict, sequence of BrainPyObject, BrainPyObject
    The children objects used in the target function.

    .. deprecated:: 2.4.0
       No longer need to provide ``child_objs``. This function is capable of automatically
       collecting the children objects used in the target ``func``.


  """
  dynvar_deprecation(dyn_vars)
  node_deprecation(child_objs)

  if not isinstance(operands, (list, tuple)):
    operands = (operands,)

  if jax.config.jax_disable_jit:
    dyn_vars = VariableStack()

  else:
    dyn_vars = get_stack_cache(body_fun)

    if dyn_vars is None:
      with new_transform('while_loop'):
        dyn_vars, rets = evaluate_dyn_vars(
          _get_while_transform(cond_fun, body_fun, VariableStack()),
          operands
        )
        cache_stack(body_fun, dyn_vars)
      if current_transform_number():
        return rets[1]

  dyn_values, out = _get_while_transform(cond_fun, body_fun, dyn_vars)(operands)
  for k, v in dyn_vars.items():
    v._value = dyn_values[k]
  return out<|MERGE_RESOLUTION|>--- conflicted
+++ resolved
@@ -906,18 +906,10 @@
     new_vals = body_fun(*old_vals)
     if new_vals is None:
       new_vals = old_vals
-<<<<<<< HEAD
-    else:
-      if isinstance(new_vals, (list, tuple)):
-        new_vals = tuple(new_vals)
-      else:
-        new_vals = (new_vals,)
-=======
     if not isinstance(new_vals, tuple):
       new_vals = (new_vals,)
     if isinstance(new_vals, list):
       new_vals = tuple(new_vals)
->>>>>>> 9ab9a299
     return dyn_vars.dict_data(), new_vals
 
   def _cond_fun(op):
